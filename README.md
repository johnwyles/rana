# Rana 🐸

![Rana](rana.png)

Mine public keys that can be used with nostr.

This is based on [nip13](https://github.com/ok300/nostr-rs/blob/master/examples/nip13.rs) example.

Provide the desired difficulty or the vanity prefix as arguments. See below.

## Requirements:

0. You need Rust version 1.64 or higher to compile.

## Install

Using Cargo to install (requires ~/.cargo/bin to be in PATH)

```bash
$ cargo install rana
```

### Compile and execute it:

To compile on Ubuntu/Pop!\_OS/Debian, please install [cargo](https://www.rust-lang.org/tools/install), then run the following commands:

```bash
$ sudo apt update
$ sudo apt install -y cmake build-essential
```

Then clone the repo, build and run:

```bash
$ git clone https://github.com/grunch/rana.git
$ cd rana
$ cargo run --release
```

By default it will generate a public key with a difficulty of `10` but you can customize its difficulty or vanity prefix with the proper parameters.

Usage:

```
<<<<<<< HEAD
  OPTIONS

      --difficulty <bits>   Enter the number of starting bits that should be 0.

      --vanity <prefix>     Enter the prefix your public key should have when expressed
                            as hexadecimal.
                            This can be combined with --vanity-n, but beware of extra
                            calculations required.

      --vanity-n <prefix>   Enter the prefix your public key should have when expressed
                            in npub format (Bech32 encoding). Specify multiple vanity
                            targets as a comma-separated list.
                            This can be combined with --vanity, but beware of extra
                            calculations required.


=======
Options:
  -d, --difficulty <DIFFICULTY>
          Enter the number of starting bits that should be 0. [default: 10]
  -v, --vanity <VANITY_PREFIX>
          Enter the prefix your public key should have when expressed
          as hexadecimal. This can be combined with --vanity-n,
          but beware of extra calculations required. [default: ]
  -n, --vanity-n <VANITY_NPUB_PREFIX>
          Enter the prefix your public key should have when expressed
          in npub format (Bech32 encoding).
          This can be combined with --vanity, but beware of extra
          calculations required. [default: ]
>>>>>>> 07eeb548
```

Examples:

```bash
$ cargo run --release -- --difficulty=20

$ cargo run --release -- --vanity=dead

$ cargo run --release -- --vanity-n=rana

$ cargo run --release -- --vanity-n=rana,h0dl,n0strfan
```

If you have it installed with `cargo install`:

```bash
$ rana --difficulty=20

$ rana --vanity=dead

$ rana --vanity-n=rana

$ rana --vanity-n=rana,h0dl,n0strfan
```

Keep in mind that you cannot specify a difficulty and a vanity prefix at the same time.
Also, the more requirements you have, the longer it will take to reach a satisfactory public key.


### Searching for multiple vanity targets at once
Specifying multiple `vanity-n` targets allows you to leverage the work you've already done to generate each new `npub` candidate. Searching a candidate `npub` for additional targets is incredibly fast because it's just a trivial string compare.

Statistically speaking, searching for `rana,h0dl` should take half the time that searching for `rana` and then doing a second, separate search for `hodl` would take.<|MERGE_RESOLUTION|>--- conflicted
+++ resolved
@@ -42,24 +42,6 @@
 Usage:
 
 ```
-<<<<<<< HEAD
-  OPTIONS
-
-      --difficulty <bits>   Enter the number of starting bits that should be 0.
-
-      --vanity <prefix>     Enter the prefix your public key should have when expressed
-                            as hexadecimal.
-                            This can be combined with --vanity-n, but beware of extra
-                            calculations required.
-
-      --vanity-n <prefix>   Enter the prefix your public key should have when expressed
-                            in npub format (Bech32 encoding). Specify multiple vanity
-                            targets as a comma-separated list.
-                            This can be combined with --vanity, but beware of extra
-                            calculations required.
-
-
-=======
 Options:
   -d, --difficulty <DIFFICULTY>
           Enter the number of starting bits that should be 0. [default: 10]
@@ -69,10 +51,10 @@
           but beware of extra calculations required. [default: ]
   -n, --vanity-n <VANITY_NPUB_PREFIX>
           Enter the prefix your public key should have when expressed
-          in npub format (Bech32 encoding).
+          in npub format (Bech32 encoding). Specify multiple vanity
+          targets as a comma-separated list.
           This can be combined with --vanity, but beware of extra
           calculations required. [default: ]
->>>>>>> 07eeb548
 ```
 
 Examples:
