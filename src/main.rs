--- conflicted
+++ resolved
@@ -244,7 +244,6 @@
         }
     }
     res
-<<<<<<< HEAD
 }
 
 struct CliParsedArgs {
@@ -316,6 +315,4 @@
     }
 
     parsed_args
-=======
->>>>>>> 07eeb548
 }